/*
 * Copyright 2018 Google
 *
 * Licensed under the Apache License, Version 2.0 (the "License");
 * you may not use this file except in compliance with the License.
 * You may obtain a copy of the License at
 *
 *      http://www.apache.org/licenses/LICENSE-2.0
 *
 * Unless required by applicable law or agreed to in writing, software
 * distributed under the License is distributed on an "AS IS" BASIS,
 * WITHOUT WARRANTIES OR CONDITIONS OF ANY KIND, either express or implied.
 * See the License for the specific language governing permissions and
 * limitations under the License.
 */

#ifndef FIRESTORE_CORE_SRC_FIREBASE_FIRESTORE_REMOTE_SERIALIZER_H_
#define FIRESTORE_CORE_SRC_FIREBASE_FIRESTORE_REMOTE_SERIALIZER_H_

#include <cstdint>
#include <cstdlib>
#include <memory>
#include <string>
#include <unordered_map>
#include <vector>

#include "Firestore/Protos/nanopb/google/firestore/v1/document.nanopb.h"
#include "Firestore/Protos/nanopb/google/firestore/v1/firestore.nanopb.h"
#include "Firestore/Protos/nanopb/google/type/latlng.nanopb.h"
#include "Firestore/core/src/firebase/firestore/core/bound.h"
#include "Firestore/core/src/firebase/firestore/core/field_filter.h"
#include "Firestore/core/src/firebase/firestore/core/filter.h"
#include "Firestore/core/src/firebase/firestore/core/order_by.h"
#include "Firestore/core/src/firebase/firestore/core/query.h"
#include "Firestore/core/src/firebase/firestore/local/query_data.h"
#include "Firestore/core/src/firebase/firestore/model/database_id.h"
#include "Firestore/core/src/firebase/firestore/model/document.h"
#include "Firestore/core/src/firebase/firestore/model/document_key.h"
#include "Firestore/core/src/firebase/firestore/model/field_mask.h"
#include "Firestore/core/src/firebase/firestore/model/field_transform.h"
#include "Firestore/core/src/firebase/firestore/model/field_value.h"
#include "Firestore/core/src/firebase/firestore/model/maybe_document.h"
#include "Firestore/core/src/firebase/firestore/model/mutation.h"
#include "Firestore/core/src/firebase/firestore/model/no_document.h"
#include "Firestore/core/src/firebase/firestore/model/snapshot_version.h"
#include "Firestore/core/src/firebase/firestore/nanopb/byte_string.h"
#include "Firestore/core/src/firebase/firestore/nanopb/reader.h"
#include "Firestore/core/src/firebase/firestore/nanopb/writer.h"
#include "Firestore/core/src/firebase/firestore/remote/watch_change.h"
#include "Firestore/core/src/firebase/firestore/util/hard_assert.h"
#include "Firestore/core/src/firebase/firestore/util/status_fwd.h"
#include "absl/base/attributes.h"
#include "absl/strings/string_view.h"

namespace firebase {
namespace firestore {

namespace local {
class LocalSerializer;
}

namespace remote {

template <typename T>
T* MakeArray(pb_size_t count) {
  return static_cast<T*>(calloc(count, sizeof(T)));
}

core::Query InvalidQuery();

/**
 * @brief Converts internal model objects to their equivalent protocol buffer
 * form, and protocol buffer objects to their equivalent bytes.
 *
 * Methods starting with "Encode" convert from a model object to a nanopb
 * protocol buffer, and methods starting with "Decode" convert from a nanopb
 * protocol buffer to a model object.
 *
 * For encoded messages, FreeNanopbMessage() must be called on the returned
 * nanopb proto buffer or a memory leak will occur.
 *
 * All errors that occur during serialization are fatal.
 *
 * All deserialization methods (that can fail) take a nanopb::Reader parameter
 * whose status will be set to failed upon an error. Callers must check this
 * before using the returned value via `reader->status()`. A deserialization
 * method might fail if a protocol buffer is missing a critical field or has a
 * value we can't interpret. On error, the return value from a deserialization
 * method is unspecified.
 */
class Serializer {
 public:
  /**
   * @param database_id Must remain valid for the lifetime of this Serializer
   * object.
   */
  explicit Serializer(model::DatabaseId database_id);

  /**
   * Encodes the string to nanopb bytes.
   *
   * This method allocates memory; the caller is responsible for freeing it.
   * Typically, the returned value will be added to a pointer field within a
   * nanopb proto struct. Calling pb_release() on the resulting struct will
   * cause all proto fields to be freed.
   */
  static pb_bytes_array_t* EncodeString(const std::string& str);

  /**
   * Decodes the nanopb bytes to a std::string. If the input pointer is null,
   * then this method will return an empty string.
   */
  static std::string DecodeString(const pb_bytes_array_t* str);

  /**
   * Encodes the std::vector to nanopb bytes. If the input vector is empty, then
   * the resulting return bytes will have length 0 (but will otherwise be valid,
   * i.e. not null.)
   *
   * This method allocates memory; the caller is responsible for freeing it.
   * Typically, the returned value will be added to a pointer field within a
   * nanopb proto struct. Calling pb_release() on the resulting struct will
   * cause all proto fields to be freed.
   */
  static pb_bytes_array_t* EncodeBytes(const std::vector<uint8_t>& bytes);

  /**
   * Returns the database ID, such as
   * `projects/{project_id}/databases/{database_id}`.
   */
  pb_bytes_array_t* EncodeDatabaseName() const;

  /**
   * Release memory allocated by the Encode* methods that return protos.
   *
   * This essentially wraps calls to nanopb's pb_release() method.
   */
  static void FreeNanopbMessage(const pb_field_t fields[], void* dest_struct);

  /**
   * @brief Converts the FieldValue model passed into bytes.
   */
  google_firestore_v1_Value EncodeFieldValue(
      const model::FieldValue& field_value) const;

  /**
   * @brief Converts from nanopb proto to the model FieldValue format.
   */
  // TODO(rsgowman): Once the proto is read, the only thing the reader object is
  // used for is error handling. This seems questionable. We probably need to
  // rework error handling. Again. But we'll defer that for now and continue
  // just passing the reader object.
  model::FieldValue DecodeFieldValue(
      nanopb::Reader* reader, const google_firestore_v1_Value& proto) const;

  /**
   * Encodes the given document key as a fully qualified name. This includes the
   * databaseId associated with this Serializer and the key path.
   */
  pb_bytes_array_t* EncodeKey(
      const firebase::firestore::model::DocumentKey& key) const;

  /**
   * Decodes the given document key from a fully qualified name.
   */
  firebase::firestore::model::DocumentKey DecodeKey(
      nanopb::Reader* reader, const pb_bytes_array_t* name) const;

  /**
   * @brief Converts the Document (i.e. key/value) into bytes.
   */
  google_firestore_v1_Document EncodeDocument(
      const model::DocumentKey& key, const model::ObjectValue& value) const;

  /**
   * @brief Converts from nanopb proto to the model Document format.
   */
  model::MaybeDocument DecodeMaybeDocument(
      nanopb::Reader* reader,
      const google_firestore_v1_BatchGetDocumentsResponse& response) const;

  google_firestore_v1_Write EncodeMutation(
      const model::Mutation& mutation) const;
  model::Mutation DecodeMutation(
      nanopb::Reader* reader, const google_firestore_v1_Write& mutation) const;

  static google_firestore_v1_Precondition EncodePrecondition(
      const model::Precondition& precondition);
  static model::Precondition DecodePrecondition(
      nanopb::Reader* reader,
      const google_firestore_v1_Precondition& precondition);

  static google_firestore_v1_DocumentMask EncodeFieldMask(
      const model::FieldMask& mask);
  static model::FieldMask DecodeFieldMask(
      const google_firestore_v1_DocumentMask& mask);

  google_firestore_v1_DocumentTransform_FieldTransform EncodeFieldTransform(
      const model::FieldTransform& field_transform) const;
  model::FieldTransform DecodeFieldTransform(
      nanopb::Reader* reader,
      const google_firestore_v1_DocumentTransform_FieldTransform& proto) const;

  model::MutationResult DecodeMutationResult(
      nanopb::Reader* reader,
      const google_firestore_v1_WriteResult& write_result,
      const model::SnapshotVersion& commit_version) const;

  std::vector<google_firestore_v1_ListenRequest_LabelsEntry>
  EncodeListenRequestLabels(const local::QueryData& query_data) const;

  static pb_bytes_array_t* EncodeFieldPath(const model::FieldPath& field_path);
  static model::FieldPath DecodeFieldPath(const pb_bytes_array_t* field_path);

  static google_protobuf_Timestamp EncodeVersion(
      const model::SnapshotVersion& version);

  static google_protobuf_Timestamp EncodeTimestamp(
      const Timestamp& timestamp_value);

  static model::SnapshotVersion DecodeVersion(
      nanopb::Reader* reader, const google_protobuf_Timestamp& proto);

  static Timestamp DecodeTimestamp(
      nanopb::Reader* reader, const google_protobuf_Timestamp& timestamp_proto);

  static GeoPoint DecodeGeoPoint(nanopb::Reader* reader,
                                 const google_type_LatLng& latlng_proto);

  google_firestore_v1_ArrayValue EncodeArray(
      const std::vector<model::FieldValue>& array_value) const;
  std::vector<model::FieldValue> DecodeArray(
      nanopb::Reader* reader,
      const google_firestore_v1_ArrayValue& array_proto) const;

  google_firestore_v1_MapValue EncodeMapValue(
      const model::ObjectValue& object_value) const;

  google_firestore_v1_Target EncodeTarget(
      const local::QueryData& query_data) const;
  google_firestore_v1_Target_DocumentsTarget EncodeDocumentsTarget(
      const core::Query& query) const;
  core::Query DecodeDocumentsTarget(
      nanopb::Reader* reader,
      const google_firestore_v1_Target_DocumentsTarget& proto) const;
  google_firestore_v1_Target_QueryTarget EncodeQueryTarget(
      const core::Query& query) const;
  core::Query DecodeQueryTarget(
      nanopb::Reader* reader,
      const google_firestore_v1_Target_QueryTarget& proto) const;

  std::unique_ptr<remote::WatchChange> DecodeWatchChange(
      nanopb::Reader* reader,
      const google_firestore_v1_ListenResponse& watch_change) const;

  model::SnapshotVersion DecodeVersionFromListenResponse(
      nanopb::Reader* reader,
      const google_firestore_v1_ListenResponse& listen_response) const;

<<<<<<< HEAD
  model::ObjectValue DecodeFields(
      nanopb::Reader* reader,
      size_t count,
      const google_firestore_v1_Document_FieldsEntry* fields) const;
=======
  // Public for the sake of tests.
  google_firestore_v1_StructuredQuery_Filter EncodeFilters(
      const core::FilterList& filters) const;
  core::FilterList DecodeFilters(
      nanopb::Reader* reader,
      const google_firestore_v1_StructuredQuery_Filter& proto) const;
>>>>>>> 56b37d25

 private:
  google_firestore_v1_Value EncodeNull() const;
  google_firestore_v1_Value EncodeBoolean(bool value) const;
  google_firestore_v1_Value EncodeInteger(int64_t value) const;
  google_firestore_v1_Value EncodeDouble(double value) const;
  google_firestore_v1_Value EncodeTimestampValue(Timestamp value) const;
  google_firestore_v1_Value EncodeStringValue(const std::string& value) const;
  google_firestore_v1_Value EncodeBlob(const nanopb::ByteString& value) const;
  google_firestore_v1_Value EncodeReference(
      const model::FieldValue::Reference& value) const;
  google_firestore_v1_Value EncodeGeoPoint(const GeoPoint& value) const;

  model::Document DecodeFoundDocument(
      nanopb::Reader* reader,
      const google_firestore_v1_BatchGetDocumentsResponse& response) const;
  model::NoDocument DecodeMissingDocument(
      nanopb::Reader* reader,
      const google_firestore_v1_BatchGetDocumentsResponse& response) const;

  pb_bytes_array_t* EncodeQueryPath(const model::ResourcePath& path) const;

  void ValidateDocumentKeyPath(nanopb::Reader* reader,
                               const model::ResourcePath& resource_name) const;
  model::DocumentKey DecodeKey(nanopb::Reader* reader,
                               const model::ResourcePath& resource_name) const;

  model::FieldValue::Map::value_type DecodeFieldsEntry(
      nanopb::Reader* reader,
      const google_firestore_v1_Document_FieldsEntry& fields) const;

  model::FieldValue::Map DecodeMapValue(
      nanopb::Reader* reader,
      const google_firestore_v1_MapValue& map_value) const;

  model::DatabaseId DecodeDatabaseId(
      nanopb::Reader* reader, const model::ResourcePath& resource_name) const;
  model::FieldValue DecodeReference(
      nanopb::Reader* reader, const pb_bytes_array_t* resource_name_raw) const;

  std::string EncodeLabel(local::QueryPurpose purpose) const;

  google_firestore_v1_StructuredQuery_Filter EncodeSingularFilter(
      const core::FieldFilter& filter) const;
  core::Filter DecodeFieldFilter(
      nanopb::Reader* reader,
      const google_firestore_v1_StructuredQuery_FieldFilter& field_filter)
      const;
  core::Filter DecodeUnaryFilter(
      nanopb::Reader* reader,
      const google_firestore_v1_StructuredQuery_UnaryFilter& unary) const;
  core::FilterList DecodeCompositeFilter(
      nanopb::Reader* reader,
      const google_firestore_v1_StructuredQuery_CompositeFilter& composite)
      const;

  google_firestore_v1_StructuredQuery_FieldFilter_Operator
  EncodeFieldFilterOperator(core::Filter::Operator op) const;
  core::Filter::Operator DecodeFieldFilterOperator(
      nanopb::Reader* reader,
      google_firestore_v1_StructuredQuery_FieldFilter_Operator op) const;

  google_firestore_v1_StructuredQuery_Order* EncodeOrderBys(
      const core::OrderByList& orders) const;
  core::OrderByList DecodeOrderBys(
      nanopb::Reader* reader,
      google_firestore_v1_StructuredQuery_Order* order_bys,
      pb_size_t size) const;
  core::OrderBy DecodeOrderBy(
      nanopb::Reader* reader,
      const google_firestore_v1_StructuredQuery_Order& order_by) const;

  google_firestore_v1_Cursor EncodeBound(const core::Bound& bound) const;
  std::shared_ptr<core::Bound> DecodeBound(
      nanopb::Reader* reader, const google_firestore_v1_Cursor& cursor) const;

  std::unique_ptr<remote::WatchChange> DecodeTargetChange(
      nanopb::Reader* reader,
      const google_firestore_v1_TargetChange& change) const;
  static remote::WatchTargetChangeState DecodeTargetChangeState(
      nanopb::Reader* reader,
      const google_firestore_v1_TargetChange_TargetChangeType state);

  std::unique_ptr<remote::WatchChange> DecodeDocumentChange(
      nanopb::Reader* reader,
      const google_firestore_v1_DocumentChange& change) const;
  std::unique_ptr<remote::WatchChange> DecodeDocumentDelete(
      nanopb::Reader* reader,
      const google_firestore_v1_DocumentDelete& change) const;
  std::unique_ptr<remote::WatchChange> DecodeDocumentRemove(
      nanopb::Reader* reader,
      const google_firestore_v1_DocumentRemove& change) const;
  std::unique_ptr<remote::WatchChange> DecodeExistenceFilterWatchChange(
      nanopb::Reader* reader,
      const google_firestore_v1_ExistenceFilter& filter) const;

  model::DatabaseId database_id_;
  // TODO(varconst): Android caches the result of calling `EncodeDatabaseName`
  // as well, consider implementing that.
};

}  // namespace remote
}  // namespace firestore
}  // namespace firebase

#endif  // FIRESTORE_CORE_SRC_FIREBASE_FIRESTORE_REMOTE_SERIALIZER_H_<|MERGE_RESOLUTION|>--- conflicted
+++ resolved
@@ -257,19 +257,17 @@
       nanopb::Reader* reader,
       const google_firestore_v1_ListenResponse& listen_response) const;
 
-<<<<<<< HEAD
   model::ObjectValue DecodeFields(
       nanopb::Reader* reader,
       size_t count,
       const google_firestore_v1_Document_FieldsEntry* fields) const;
-=======
+
   // Public for the sake of tests.
   google_firestore_v1_StructuredQuery_Filter EncodeFilters(
       const core::FilterList& filters) const;
   core::FilterList DecodeFilters(
       nanopb::Reader* reader,
       const google_firestore_v1_StructuredQuery_Filter& proto) const;
->>>>>>> 56b37d25
 
  private:
   google_firestore_v1_Value EncodeNull() const;
