/*
 * Copyright 2018 Google
 *
 * Licensed under the Apache License, Version 2.0 (the "License");
 * you may not use this file except in compliance with the License.
 * You may obtain a copy of the License at
 *
 *      http://www.apache.org/licenses/LICENSE-2.0
 *
 * Unless required by applicable law or agreed to in writing, software
 * distributed under the License is distributed on an "AS IS" BASIS,
 * WITHOUT WARRANTIES OR CONDITIONS OF ANY KIND, either express or implied.
 * See the License for the specific language governing permissions and
 * limitations under the License.
 */

#include "Firestore/core/src/firebase/firestore/remote/remote_objc_bridge.h"

#import <Foundation/Foundation.h>

#include <map>

#import "Firestore/Protos/objc/google/firestore/v1/Firestore.pbobjc.h"
#import "Firestore/Source/API/FIRFirestore+Internal.h"

#include "Firestore/core/src/firebase/firestore/model/document_key.h"
#include "Firestore/core/src/firebase/firestore/model/maybe_document.h"
#include "Firestore/core/src/firebase/firestore/model/snapshot_version.h"
#include "Firestore/core/src/firebase/firestore/nanopb/byte_string.h"
#include "Firestore/core/src/firebase/firestore/nanopb/nanopb_util.h"
#include "Firestore/core/src/firebase/firestore/nanopb/writer.h"
#include "Firestore/core/src/firebase/firestore/remote/grpc_util.h"
#include "Firestore/core/src/firebase/firestore/remote/watch_change.h"
#include "Firestore/core/src/firebase/firestore/util/error_apple.h"
#include "Firestore/core/src/firebase/firestore/util/hard_assert.h"
#include "Firestore/core/src/firebase/firestore/util/status.h"
#include "Firestore/core/src/firebase/firestore/util/statusor.h"
#include "Firestore/core/src/firebase/firestore/util/string_apple.h"
#include "grpcpp/support/status.h"

namespace firebase {
namespace firestore {
namespace remote {

using core::DatabaseInfo;
using local::QueryData;
using model::DocumentKey;
using model::MaybeDocument;
using model::Mutation;
using model::MutationResult;
using model::TargetId;
using model::SnapshotVersion;
using nanopb::ByteString;
using nanopb::ByteStringWriter;
using nanopb::MakeByteString;
using nanopb::MakeNSData;
using nanopb::MaybeMessage;
using nanopb::Message;
using remote::Serializer;
using util::MakeString;
using util::MakeNSError;
using util::Status;
using util::StatusOr;
using util::StringFormat;

namespace {

NSData* ConvertToNsData(const grpc::ByteBuffer& buffer, NSError** out_error) {
  std::vector<grpc::Slice> slices;
  grpc::Status status = buffer.Dump(&slices);
  if (!status.ok()) {
    *out_error = MakeNSError(Status{
        Error::Internal, "Trying to convert an invalid grpc::ByteBuffer"});
    return nil;
  }

  if (slices.size() == 1) {
    return [NSData dataWithBytes:slices.front().begin()
                          length:slices.front().size()];
  } else {
    NSMutableData* data = [NSMutableData dataWithCapacity:buffer.Length()];
    for (const auto& slice : slices) {
      [data appendBytes:slice.begin() length:slice.size()];
    }
    return data;
  }
}

template <typename T, typename U>
std::string DescribeMessage(const Message<U>& message) {
  // TODO(b/142276128): implement proper pretty-printing using just Nanopb.
  // Converting to an Objective-C proto just to be able to call `description` is
  // a hack.
  auto bytes = message.ToByteBuffer();
  auto ns_data = ConvertToNsData(bytes, nil);
  T* objc_request = [T parseFromData:ns_data error:nil];
  return util::MakeString([objc_request description]);
}

}  // namespace

// WatchStreamSerializer

WatchStreamSerializer::WatchStreamSerializer(Serializer serializer)
    : serializer_{std::move(serializer)} {
}

Message<google_firestore_v1_ListenRequest>
WatchStreamSerializer::EncodeWatchRequest(const QueryData& query) const {
<<<<<<< HEAD
  Message<google_firestore_v1_ListenRequest> result;
  auto& request = *result;
=======
  Message<google_firestore_v1_ListenRequest> result{
      google_firestore_v1_ListenRequest_fields};
>>>>>>> 8b91c074

  result->database = serializer_.EncodeDatabaseName();
  result->which_target_change =
      google_firestore_v1_ListenRequest_add_target_tag;
  result->add_target = serializer_.EncodeTarget(query);

  auto labels = serializer_.EncodeListenRequestLabels(query);
  if (!labels.empty()) {
    result->labels_count = nanopb::CheckedSize(labels.size());
    result->labels = MakeArray<google_firestore_v1_ListenRequest_LabelsEntry>(
        result->labels_count);

    pb_size_t i = 0;
    for (const auto& label : labels) {
      result->labels[i] = label;
      ++i;
    }
  }

  return result;
}

Message<google_firestore_v1_ListenRequest>
WatchStreamSerializer::EncodeUnwatchRequest(TargetId target_id) const {
<<<<<<< HEAD
  Message<google_firestore_v1_ListenRequest> result;
  auto& request = *result;
=======
  Message<google_firestore_v1_ListenRequest> result{
      google_firestore_v1_ListenRequest_fields};
>>>>>>> 8b91c074

  result->database = serializer_.EncodeDatabaseName();
  result->which_target_change =
      google_firestore_v1_ListenRequest_remove_target_tag;
  result->remove_target = target_id;

  return result;
}

MaybeMessage<google_firestore_v1_ListenResponse>
WatchStreamSerializer::DecodeResponse(const grpc::ByteBuffer& message) const {
  return Message<google_firestore_v1_ListenResponse>::TryDecode(message);
}

StatusOr<std::unique_ptr<WatchChange>> WatchStreamSerializer::ToWatchChange(
    const google_firestore_v1_ListenResponse& response) const {
  nanopb::Reader reader;
  return reader.ToStatusOr(serializer_.DecodeWatchChange(&reader, response));
}

StatusOr<SnapshotVersion> WatchStreamSerializer::ToSnapshotVersion(
    const google_firestore_v1_ListenResponse& response) const {
  nanopb::Reader reader;
  return reader.ToStatusOr(
      serializer_.DecodeVersionFromListenResponse(&reader, response));
}

std::string WatchStreamSerializer::Describe(
    const Message<google_firestore_v1_ListenRequest>& request) {
  return DescribeMessage<GCFSListenRequest>(request);
}

std::string WatchStreamSerializer::Describe(
    const Message<google_firestore_v1_ListenResponse>& response) {
  return DescribeMessage<GCFSListenResponse>(response);
}

// WriteStreamSerializer

WriteStreamSerializer::WriteStreamSerializer(Serializer serializer)
    : serializer_{std::move(serializer)} {
}

Message<google_firestore_v1_WriteRequest>
WriteStreamSerializer::EncodeHandshake() const {
<<<<<<< HEAD
  Message<google_firestore_v1_WriteRequest> result;
  auto& request = *result;
=======
  Message<google_firestore_v1_WriteRequest> result{
      google_firestore_v1_WriteRequest_fields};
>>>>>>> 8b91c074

  // The initial request cannot contain mutations, but must contain a project
  // ID.
  result->database = serializer_.EncodeDatabaseName();

  return result;
}

Message<google_firestore_v1_WriteRequest>
WriteStreamSerializer::EncodeWriteMutationsRequest(
    const std::vector<Mutation>& mutations,
    const ByteString& last_stream_token) const {
<<<<<<< HEAD
  Message<google_firestore_v1_WriteRequest> result;
  auto& request = *result;
=======
  Message<google_firestore_v1_WriteRequest> result{
      google_firestore_v1_WriteRequest_fields};
>>>>>>> 8b91c074

  if (!mutations.empty()) {
    result->writes_count = nanopb::CheckedSize(mutations.size());
    result->writes = MakeArray<google_firestore_v1_Write>(result->writes_count);

    for (pb_size_t i = 0; i != result->writes_count; ++i) {
      result->writes[i] = serializer_.EncodeMutation(mutations[i]);
    }
  }

  result->stream_token = nanopb::CopyBytesArray(last_stream_token.get());

  return result;
}

MaybeMessage<google_firestore_v1_WriteResponse>
WriteStreamSerializer::DecodeResponse(const grpc::ByteBuffer& message) const {
  return Message<google_firestore_v1_WriteResponse>::TryDecode(message);
}

StatusOr<SnapshotVersion> WriteStreamSerializer::ToCommitVersion(
    const google_firestore_v1_WriteResponse& proto) const {
  nanopb::Reader reader;
  return reader.ToStatusOr(
      serializer_.DecodeVersion(&reader, proto.commit_time));
}

StatusOr<std::vector<MutationResult>> WriteStreamSerializer::ToMutationResults(
    const google_firestore_v1_WriteResponse& proto) const {
  auto maybe_commit_version = ToCommitVersion(proto);
  if (!maybe_commit_version.ok()) {
    return maybe_commit_version.status();
  }

  const google_firestore_v1_WriteResult* writes = proto.write_results;
  pb_size_t count = proto.write_results_count;
  std::vector<MutationResult> results;
  results.reserve(count);

  nanopb::Reader reader;
  SnapshotVersion commit_version = maybe_commit_version.ValueOrDie();
  for (pb_size_t i = 0; i != count; ++i) {
    results.push_back(
        serializer_.DecodeMutationResult(&reader, writes[i], commit_version));
  };

  return reader.ToStatusOr(std::move(results));
}

std::string WriteStreamSerializer::Describe(
    const Message<google_firestore_v1_WriteRequest>& request) {
  return DescribeMessage<GCFSWriteRequest>(request);
}

std::string WriteStreamSerializer::Describe(
    const Message<google_firestore_v1_WriteResponse>& response) {
  return DescribeMessage<GCFSWriteResponse>(response);
}

// DatastoreSerializer

DatastoreSerializer::DatastoreSerializer(const DatabaseInfo& database_info)
    : serializer_{database_info.database_id()} {
}

Message<google_firestore_v1_CommitRequest>
DatastoreSerializer::EncodeCommitRequest(
    const std::vector<Mutation>& mutations) const {
<<<<<<< HEAD
  Message<google_firestore_v1_CommitRequest> result;
  auto& request = *result;
=======
  Message<google_firestore_v1_CommitRequest> result{
      google_firestore_v1_CommitRequest_fields};
>>>>>>> 8b91c074

  result->database = serializer_.EncodeDatabaseName();

  if (!mutations.empty()) {
    result->writes_count = nanopb::CheckedSize(mutations.size());
    result->writes = MakeArray<google_firestore_v1_Write>(result->writes_count);
    pb_size_t i = 0;
    for (const Mutation& mutation : mutations) {
      result->writes[i] = serializer_.EncodeMutation(mutation);
      ++i;
    }
  }

  return result;
}

Message<google_firestore_v1_BatchGetDocumentsRequest>
DatastoreSerializer::EncodeLookupRequest(
    const std::vector<DocumentKey>& keys) const {
<<<<<<< HEAD
  Message<google_firestore_v1_BatchGetDocumentsRequest> result;
  auto& request = *result;
=======
  Message<google_firestore_v1_BatchGetDocumentsRequest> result{
      google_firestore_v1_BatchGetDocumentsRequest_fields};
>>>>>>> 8b91c074

  result->database = serializer_.EncodeDatabaseName();
  if (!keys.empty()) {
    result->documents_count = nanopb::CheckedSize(keys.size());
    result->documents = MakeArray<pb_bytes_array_t*>(result->documents_count);
    pb_size_t i = 0;
    for (const DocumentKey& key : keys) {
      result->documents[i] = serializer_.EncodeKey(key);
      ++i;
    }
  }

  return result;
}

StatusOr<std::vector<model::MaybeDocument>>
DatastoreSerializer::MergeLookupResponses(
    const std::vector<grpc::ByteBuffer>& responses) const {
  // Sort by key.
  std::map<DocumentKey, MaybeDocument> results;
  nanopb::Reader reader;

  for (const auto& response : responses) {
    auto maybe_proto =
        Message<google_firestore_v1_BatchGetDocumentsResponse>::TryDecode(
            response);
    if (!maybe_proto.ok()) {
      return maybe_proto.status();
    }

    const auto& proto = maybe_proto.ValueOrDie();
    MaybeDocument doc = serializer_.DecodeMaybeDocument(&reader, *proto);
    results[doc.key()] = std::move(doc);
  }
  if (!reader.ok()) {
    return reader.status();
  }

  std::vector<MaybeDocument> docs;
  docs.reserve(results.size());
  for (const auto& kv : results) {
    docs.push_back(kv.second);
  }

  StatusOr<std::vector<model::MaybeDocument>> result{std::move(docs)};
  return result;
}

}  // namespace remote
}  // namespace firestore
}  // namespace firebase<|MERGE_RESOLUTION|>--- conflicted
+++ resolved
@@ -107,13 +107,7 @@
 
 Message<google_firestore_v1_ListenRequest>
 WatchStreamSerializer::EncodeWatchRequest(const QueryData& query) const {
-<<<<<<< HEAD
   Message<google_firestore_v1_ListenRequest> result;
-  auto& request = *result;
-=======
-  Message<google_firestore_v1_ListenRequest> result{
-      google_firestore_v1_ListenRequest_fields};
->>>>>>> 8b91c074
 
   result->database = serializer_.EncodeDatabaseName();
   result->which_target_change =
@@ -138,13 +132,7 @@
 
 Message<google_firestore_v1_ListenRequest>
 WatchStreamSerializer::EncodeUnwatchRequest(TargetId target_id) const {
-<<<<<<< HEAD
   Message<google_firestore_v1_ListenRequest> result;
-  auto& request = *result;
-=======
-  Message<google_firestore_v1_ListenRequest> result{
-      google_firestore_v1_ListenRequest_fields};
->>>>>>> 8b91c074
 
   result->database = serializer_.EncodeDatabaseName();
   result->which_target_change =
@@ -190,13 +178,7 @@
 
 Message<google_firestore_v1_WriteRequest>
 WriteStreamSerializer::EncodeHandshake() const {
-<<<<<<< HEAD
   Message<google_firestore_v1_WriteRequest> result;
-  auto& request = *result;
-=======
-  Message<google_firestore_v1_WriteRequest> result{
-      google_firestore_v1_WriteRequest_fields};
->>>>>>> 8b91c074
 
   // The initial request cannot contain mutations, but must contain a project
   // ID.
@@ -209,13 +191,7 @@
 WriteStreamSerializer::EncodeWriteMutationsRequest(
     const std::vector<Mutation>& mutations,
     const ByteString& last_stream_token) const {
-<<<<<<< HEAD
   Message<google_firestore_v1_WriteRequest> result;
-  auto& request = *result;
-=======
-  Message<google_firestore_v1_WriteRequest> result{
-      google_firestore_v1_WriteRequest_fields};
->>>>>>> 8b91c074
 
   if (!mutations.empty()) {
     result->writes_count = nanopb::CheckedSize(mutations.size());
@@ -284,13 +260,7 @@
 Message<google_firestore_v1_CommitRequest>
 DatastoreSerializer::EncodeCommitRequest(
     const std::vector<Mutation>& mutations) const {
-<<<<<<< HEAD
   Message<google_firestore_v1_CommitRequest> result;
-  auto& request = *result;
-=======
-  Message<google_firestore_v1_CommitRequest> result{
-      google_firestore_v1_CommitRequest_fields};
->>>>>>> 8b91c074
 
   result->database = serializer_.EncodeDatabaseName();
 
@@ -310,13 +280,7 @@
 Message<google_firestore_v1_BatchGetDocumentsRequest>
 DatastoreSerializer::EncodeLookupRequest(
     const std::vector<DocumentKey>& keys) const {
-<<<<<<< HEAD
   Message<google_firestore_v1_BatchGetDocumentsRequest> result;
-  auto& request = *result;
-=======
-  Message<google_firestore_v1_BatchGetDocumentsRequest> result{
-      google_firestore_v1_BatchGetDocumentsRequest_fields};
->>>>>>> 8b91c074
 
   result->database = serializer_.EncodeDatabaseName();
   if (!keys.empty()) {
