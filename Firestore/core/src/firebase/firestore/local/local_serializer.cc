/*
 * Copyright 2018 Google
 *
 * Licensed under the Apache License, Version 2.0 (the "License");
 * you may not use this file except in compliance with the License.
 * You may obtain a copy of the License at
 *
 *      http://www.apache.org/licenses/LICENSE-2.0
 *
 * Unless required by applicable law or agreed to in writing, software
 * distributed under the License is distributed on an "AS IS" BASIS,
 * WITHOUT WARRANTIES OR CONDITIONS OF ANY KIND, either express or implied.
 * See the License for the specific language governing permissions and
 * limitations under the License.
 */

#include "Firestore/core/src/firebase/firestore/local/local_serializer.h"

#include <cstdlib>
#include <limits>
#include <memory>
#include <string>
#include <utility>

#include "Firestore/Protos/nanopb/firestore/local/maybe_document.nanopb.h"
#include "Firestore/Protos/nanopb/firestore/local/target.nanopb.h"
#include "Firestore/Protos/nanopb/google/firestore/v1/document.nanopb.h"
#include "Firestore/core/src/firebase/firestore/core/query.h"
#include "Firestore/core/src/firebase/firestore/model/field_value.h"
#include "Firestore/core/src/firebase/firestore/model/no_document.h"
#include "Firestore/core/src/firebase/firestore/model/snapshot_version.h"
#include "Firestore/core/src/firebase/firestore/model/unknown_document.h"
#include "Firestore/core/src/firebase/firestore/nanopb/byte_string.h"
#include "Firestore/core/src/firebase/firestore/nanopb/nanopb_util.h"
#include "Firestore/core/src/firebase/firestore/util/hard_assert.h"
#include "Firestore/core/src/firebase/firestore/util/string_format.h"

namespace firebase {
namespace firestore {
namespace local {

namespace {

using core::Target;
using model::Document;
using model::DocumentState;
using model::FieldValue;
using model::MaybeDocument;
using model::Mutation;
using model::MutationBatch;
using model::NoDocument;
using model::ObjectValue;
using model::SnapshotVersion;
using model::UnknownDocument;
using nanopb::ByteString;
using nanopb::CheckedSize;
using nanopb::MakeArray;
using nanopb::Message;
using nanopb::Reader;
using nanopb::SafeReadBoolean;
using nanopb::Writer;
using util::Status;
using util::StringFormat;

}  // namespace

Message<firestore_client_MaybeDocument> LocalSerializer::EncodeMaybeDocument(
    const MaybeDocument& maybe_doc) const {
  Message<firestore_client_MaybeDocument> result;

  switch (maybe_doc.type()) {
    case MaybeDocument::Type::Document: {
      result->which_document_type = firestore_client_MaybeDocument_document_tag;
      Document doc(maybe_doc);
      // TODO(b/142956770): other platforms check for whether the `Document`
      // contains a memoized proto and use it if available instead of
      // re-encoding.
      result->document = EncodeDocument(doc);
      result->has_committed_mutations = doc.has_committed_mutations();
      return result;
    }

    case MaybeDocument::Type::NoDocument: {
      result->which_document_type =
          firestore_client_MaybeDocument_no_document_tag;
      NoDocument no_doc(maybe_doc);
      result->no_document = EncodeNoDocument(no_doc);
      result->has_committed_mutations = no_doc.has_committed_mutations();
      return result;
    }

    case MaybeDocument::Type::UnknownDocument:
      result->which_document_type =
          firestore_client_MaybeDocument_unknown_document_tag;
      result->unknown_document =
          EncodeUnknownDocument(UnknownDocument(maybe_doc));
      result->has_committed_mutations = true;
      return result;

    case MaybeDocument::Type::Invalid:
      HARD_FAIL("Unknown document type %s", maybe_doc.type());
  }

  UNREACHABLE();
}

MaybeDocument LocalSerializer::DecodeMaybeDocument(
    Reader* reader, const firestore_client_MaybeDocument& proto) const {
  if (!reader->status().ok()) return {};

  switch (proto.which_document_type) {
    case firestore_client_MaybeDocument_document_tag:
      return DecodeDocument(reader, proto.document,
                            SafeReadBoolean(proto.has_committed_mutations));

    case firestore_client_MaybeDocument_no_document_tag:
      return DecodeNoDocument(reader, proto.no_document,
                              SafeReadBoolean(proto.has_committed_mutations));

    case firestore_client_MaybeDocument_unknown_document_tag:
      return DecodeUnknownDocument(reader, proto.unknown_document);

    default:
      reader->Fail(
          StringFormat("Invalid MaybeDocument document type: %s. Expected "
                       "'no_document' (%s) or 'document' (%s)",
                       proto.which_document_type,
                       firestore_client_MaybeDocument_no_document_tag,
                       firestore_client_MaybeDocument_document_tag));
      return {};
  }

  UNREACHABLE();
}

google_firestore_v1_Document LocalSerializer::EncodeDocument(
    const Document& doc) const {
  google_firestore_v1_Document result{};

  result.name = rpc_serializer_.EncodeKey(doc.key());

  // Encode Document.fields (unless it's empty)
  pb_size_t count = CheckedSize(doc.data().GetInternalValue().size());
  result.fields_count = count;
  result.fields = MakeArray<google_firestore_v1_Document_FieldsEntry>(count);
  int i = 0;
  for (const auto& kv : doc.data().GetInternalValue()) {
    result.fields[i].key = rpc_serializer_.EncodeString(kv.first);
    result.fields[i].value = rpc_serializer_.EncodeFieldValue(kv.second);
    i++;
  }

  result.has_update_time = true;
  result.update_time = rpc_serializer_.EncodeVersion(doc.version());
  // Ignore Document.create_time. (We don't use this in our on-disk protos.)

  return result;
}

Document LocalSerializer::DecodeDocument(
    Reader* reader,
    const google_firestore_v1_Document& proto,
    bool has_committed_mutations) const {
  ObjectValue fields =
      rpc_serializer_.DecodeFields(reader, proto.fields_count, proto.fields);
  SnapshotVersion version =
      rpc_serializer_.DecodeVersion(reader, proto.update_time);

  DocumentState state = has_committed_mutations
                            ? DocumentState::kCommittedMutations
                            : DocumentState::kSynced;
  return Document(std::move(fields),
                  rpc_serializer_.DecodeKey(reader, proto.name), version,
                  state);
}

firestore_client_NoDocument LocalSerializer::EncodeNoDocument(
    const NoDocument& no_doc) const {
  firestore_client_NoDocument result{};

  result.name = rpc_serializer_.EncodeKey(no_doc.key());
  result.read_time = rpc_serializer_.EncodeVersion(no_doc.version());

  return result;
}

NoDocument LocalSerializer::DecodeNoDocument(
    Reader* reader,
    const firestore_client_NoDocument& proto,
    bool has_committed_mutations) const {
  SnapshotVersion version =
      rpc_serializer_.DecodeVersion(reader, proto.read_time);

  return NoDocument(rpc_serializer_.DecodeKey(reader, proto.name), version,
                    has_committed_mutations);
}

firestore_client_UnknownDocument LocalSerializer::EncodeUnknownDocument(
    const UnknownDocument& unknown_doc) const {
  firestore_client_UnknownDocument result{};

  result.name = rpc_serializer_.EncodeKey(unknown_doc.key());
  result.version = rpc_serializer_.EncodeVersion(unknown_doc.version());

  return result;
}

UnknownDocument LocalSerializer::DecodeUnknownDocument(
    Reader* reader, const firestore_client_UnknownDocument& proto) const {
  SnapshotVersion version =
      rpc_serializer_.DecodeVersion(reader, proto.version);

  return UnknownDocument(rpc_serializer_.DecodeKey(reader, proto.name),
                         version);
}

Message<firestore_client_Target> LocalSerializer::EncodeQueryData(
    const QueryData& query_data) const {
  HARD_ASSERT(query_data.purpose() == QueryPurpose::Listen,
              "Only queries with purpose %s may be stored, got %s",
              QueryPurpose::Listen, query_data.purpose());

  Message<firestore_client_Target> result;

  result->target_id = query_data.target_id();
  result->last_listen_sequence_number = query_data.sequence_number();
  result->snapshot_version = rpc_serializer_.EncodeTimestamp(
      query_data.snapshot_version().timestamp());
  result->last_limbo_free_snapshot_version = rpc_serializer_.EncodeTimestamp(
      query_data.last_limbo_free_snapshot_version().timestamp());

  // Force a copy because pb_release would otherwise double-free.
  result->resume_token =
      nanopb::CopyBytesArray(query_data.resume_token().get());

  const Target& target = query_data.target();
  if (target.IsDocumentQuery()) {
    result->which_target_type = firestore_client_Target_documents_tag;
    result->documents = rpc_serializer_.EncodeDocumentsTarget(target);
  } else {
    result->which_target_type = firestore_client_Target_query_tag;
    result->query = rpc_serializer_.EncodeQueryTarget(target);
  }

  return result;
}

QueryData LocalSerializer::DecodeQueryData(
    Reader* reader, const firestore_client_Target& proto) const {
  if (!reader->status().ok()) return QueryData::Invalid();

  model::TargetId target_id = proto.target_id;
  model::ListenSequenceNumber sequence_number =
      static_cast<model::ListenSequenceNumber>(
          proto.last_listen_sequence_number);
  SnapshotVersion version =
      rpc_serializer_.DecodeVersion(reader, proto.snapshot_version);
  SnapshotVersion last_limbo_free_snapshot_version =
      rpc_serializer_.DecodeVersion(reader,
                                    proto.last_limbo_free_snapshot_version);
  ByteString resume_token(proto.resume_token);
  Target target;

  switch (proto.which_target_type) {
    case firestore_client_Target_query_tag:
      target = rpc_serializer_.DecodeQueryTarget(reader, proto.query);
      break;

    case firestore_client_Target_documents_tag:
      target = rpc_serializer_.DecodeDocumentsTarget(reader, proto.documents);
      break;

    default:
      reader->Fail(
          StringFormat("Unknown target_type: %s", proto.which_target_type));
  }

  if (!reader->status().ok()) return QueryData::Invalid();
<<<<<<< HEAD
  return QueryData(target, target_id, sequence_number, QueryPurpose::Listen,
                   version, std::move(resume_token));
=======
  return QueryData(std::move(query), target_id, sequence_number,
                   QueryPurpose::Listen, version,
                   last_limbo_free_snapshot_version, std::move(resume_token));
>>>>>>> d261cdeb
}

Message<firestore_client_WriteBatch> LocalSerializer::EncodeMutationBatch(
    const MutationBatch& mutation_batch) const {
  Message<firestore_client_WriteBatch> result;

  result->batch_id = mutation_batch.batch_id();

  pb_size_t count = CheckedSize(mutation_batch.base_mutations().size());
  result->base_writes_count = count;
  result->base_writes = MakeArray<google_firestore_v1_Write>(count);
  int i = 0;
  for (const auto& mutation : mutation_batch.base_mutations()) {
    result->base_writes[i] = rpc_serializer_.EncodeMutation(mutation);
    i++;
  }

  count = CheckedSize(mutation_batch.mutations().size());
  result->writes_count = count;
  result->writes = MakeArray<google_firestore_v1_Write>(count);
  i = 0;
  for (const auto& mutation : mutation_batch.mutations()) {
    result->writes[i] = rpc_serializer_.EncodeMutation(mutation);
    i++;
  }

  result->local_write_time =
      rpc_serializer_.EncodeTimestamp(mutation_batch.local_write_time());

  return result;
}

MutationBatch LocalSerializer::DecodeMutationBatch(
    nanopb::Reader* reader, const firestore_client_WriteBatch& proto) const {
  int batch_id = proto.batch_id;
  Timestamp local_write_time =
      rpc_serializer_.DecodeTimestamp(reader, proto.local_write_time);

  std::vector<Mutation> base_mutations;
  for (size_t i = 0; i < proto.base_writes_count; i++) {
    base_mutations.push_back(
        rpc_serializer_.DecodeMutation(reader, proto.base_writes[i]));
  }

  std::vector<Mutation> mutations;
  for (size_t i = 0; i < proto.writes_count; i++) {
    mutations.push_back(
        rpc_serializer_.DecodeMutation(reader, proto.writes[i]));
  }

  return MutationBatch(batch_id, local_write_time, std::move(base_mutations),
                       std::move(mutations));
}

google_protobuf_Timestamp LocalSerializer::EncodeVersion(
    const model::SnapshotVersion& version) const {
  return rpc_serializer_.EncodeVersion(version);
}

model::SnapshotVersion LocalSerializer::DecodeVersion(
    nanopb::Reader* reader, const google_protobuf_Timestamp& proto) const {
  return rpc_serializer_.DecodeVersion(reader, proto);
}

}  // namespace local
}  // namespace firestore
}  // namespace firebase<|MERGE_RESOLUTION|>--- conflicted
+++ resolved
@@ -276,14 +276,8 @@
   }
 
   if (!reader->status().ok()) return QueryData::Invalid();
-<<<<<<< HEAD
-  return QueryData(target, target_id, sequence_number, QueryPurpose::Listen,
-                   version, std::move(resume_token));
-=======
-  return QueryData(std::move(query), target_id, sequence_number,
-                   QueryPurpose::Listen, version,
-                   last_limbo_free_snapshot_version, std::move(resume_token));
->>>>>>> d261cdeb
+  return QueryData(std::move(target), target_id, sequence_number, QueryPurpose::Listen,
+                   version, last_limbo_free_snapshot_version, std::move(resume_token));
 }
 
 Message<firestore_client_WriteBatch> LocalSerializer::EncodeMutationBatch(
