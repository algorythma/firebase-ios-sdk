--- conflicted
+++ resolved
@@ -100,15 +100,9 @@
     return;
   }
 
-<<<<<<< HEAD
-    // Remove all listeners. NOTE: We don't need to call query_event_source_->
-    // StopListening after an error.
-    queries_.erase(found_iter);
-=======
   QueryListenersInfo& query_info = found_iter->second;
   for (const auto& listener : query_info.listeners) {
     listener->OnError(error);
->>>>>>> 5ecb6702
   }
 
   // Remove all listeners. NOTE: We don't need to call [FSTSyncEngine
