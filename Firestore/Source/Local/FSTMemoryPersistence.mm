/*
 * Copyright 2017 Google
 *
 * Licensed under the Apache License, Version 2.0 (the "License");
 * you may not use this file except in compliance with the License.
 * You may obtain a copy of the License at
 *
 *      http://www.apache.org/licenses/LICENSE-2.0
 *
 * Unless required by applicable law or agreed to in writing, software
 * distributed under the License is distributed on an "AS IS" BASIS,
 * WITHOUT WARRANTIES OR CONDITIONS OF ANY KIND, either express or implied.
 * See the License for the specific language governing permissions and
 * limitations under the License.
 */

#import "Firestore/Source/Local/FSTMemoryPersistence.h"

#include <unordered_map>

#import "Firestore/Source/Local/FSTMemoryMutationQueue.h"
#import "Firestore/Source/Local/FSTMemoryQueryCache.h"
#import "Firestore/Source/Local/FSTMemoryRemoteDocumentCache.h"
#import "Firestore/Source/Local/FSTWriteGroup.h"
#import "Firestore/Source/Local/FSTWriteGroupTracker.h"
#import "Firestore/Source/Util/FSTAssert.h"

#include "Firestore/core/src/firebase/firestore/auth/user.h"

using firebase::firestore::auth::HashUser;
using firebase::firestore::auth::User;

NS_ASSUME_NONNULL_BEGIN

@interface FSTMemoryPersistence ()
@property(nonatomic, strong, nonnull) FSTWriteGroupTracker *writeGroupTracker;
@property(nonatomic, assign, getter=isStarted) BOOL started;
@end

@implementation FSTMemoryPersistence {
  /**
   * The FSTQueryCache representing the persisted cache of queries.
   *
   * Note that this is retained here to make it easier to write tests affecting both the in-memory
   * and LevelDB-backed persistence layers. Tests can create a new FSTLocalStore wrapping this
   * FSTPersistence instance and this will make the in-memory persistence layer behave as if it
   * were actually persisting values.
   */
  FSTMemoryQueryCache *_queryCache;

  /** The FSTRemoteDocumentCache representing the persisted cache of remote documents. */
  FSTMemoryRemoteDocumentCache *_remoteDocumentCache;

<<<<<<< HEAD
  std::unordered_map<const User, id<FSTMutationQueue>, HashUser> _mutationQueues;
=======
  std::unordered_map<User, id<FSTMutationQueue>, HashUser> _mutationQueues;
>>>>>>> 9fb7911e
}

+ (instancetype)persistence {
  return [[FSTMemoryPersistence alloc] init];
}

- (instancetype)init {
  if (self = [super init]) {
    _writeGroupTracker = [FSTWriteGroupTracker tracker];
    _queryCache = [[FSTMemoryQueryCache alloc] init];
    _remoteDocumentCache = [[FSTMemoryRemoteDocumentCache alloc] init];
  }
  return self;
}

- (BOOL)start:(NSError **)error {
  // No durable state to read on startup.
  FSTAssert(!self.isStarted, @"FSTMemoryPersistence double-started!");
  self.started = YES;
  return YES;
}

- (void)shutdown {
  // No durable state to ensure is closed on shutdown.
  FSTAssert(self.isStarted, @"FSTMemoryPersistence shutdown without start!");
  self.started = NO;
}

- (id<FSTMutationQueue>)mutationQueueForUser:(const User &)user {
  id<FSTMutationQueue> queue = _mutationQueues[user];
  if (!queue) {
    queue = [FSTMemoryMutationQueue mutationQueue];
    _mutationQueues[user] = queue;
  }
  return queue;
}

- (id<FSTQueryCache>)queryCache {
  return _queryCache;
}

- (id<FSTRemoteDocumentCache>)remoteDocumentCache {
  return _remoteDocumentCache;
}

- (FSTWriteGroup *)startGroupWithAction:(NSString *)action {
  return [self.writeGroupTracker startGroupWithAction:action];
}

- (void)commitGroup:(FSTWriteGroup *)group {
  [self.writeGroupTracker endGroup:group];

  FSTAssert(group.isEmpty, @"Memory persistence shouldn't use write groups: %@", group.action);
}

@end

NS_ASSUME_NONNULL_END<|MERGE_RESOLUTION|>--- conflicted
+++ resolved
@@ -51,11 +51,7 @@
   /** The FSTRemoteDocumentCache representing the persisted cache of remote documents. */
   FSTMemoryRemoteDocumentCache *_remoteDocumentCache;
 
-<<<<<<< HEAD
-  std::unordered_map<const User, id<FSTMutationQueue>, HashUser> _mutationQueues;
-=======
   std::unordered_map<User, id<FSTMutationQueue>, HashUser> _mutationQueues;
->>>>>>> 9fb7911e
 }
 
 + (instancetype)persistence {
