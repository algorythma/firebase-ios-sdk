--- conflicted
+++ resolved
@@ -661,7 +661,6 @@
                                               BOOL *stop) {
             TargetId targetID = [targetIDString intValue];
             ByteString resumeToken = MakeResumeToken(queryData[@"resumeToken"]);
-<<<<<<< HEAD
             NSArray *queriesJson = queryData[@"queries"];
             std::vector<QueryData> queries;
             for (id queryJson in queriesJson) {
@@ -670,17 +669,9 @@
               // the spec tests. For now, hard-code that it's a listen despite the fact that it's
               // not always the right value.
               queries.push_back(QueryData(query.ToTarget(), targetID, 0, QueryPurpose::Listen,
-                                          SnapshotVersion::None(), std::move(resumeToken)));
+                                          SnapshotVersion::None(), SnapshotVersion::None(), std::move(resumeToken)));
             }
             expectedActiveTargets[targetID] = std::make_pair(std::move(queries), resumeToken);
-=======
-            // TODO(mcg): populate the purpose of the target once it's possible to encode that in
-            // the spec tests. For now, hard-code that it's a listen despite the fact that it's not
-            // always the right value.
-            expectedActiveTargets[targetID] =
-                QueryData(std::move(query), targetID, 0, QueryPurpose::Listen,
-                          SnapshotVersion::None(), SnapshotVersion::None(), std::move(resumeToken));
->>>>>>> d261cdeb
           }];
       [self.driver setExpectedActiveTargets:std::move(expectedActiveTargets)];
     }
